//! Integration tests for the Machineplane.
//!
//! This module contains the basic integration test suite for the Machineplane.
//! It verifies the core functionality of the system, including:
//! - Node startup and mesh formation.
//! - Health check endpoints.
//! - Public key retrieval.
//! - Basic peer discovery.

use env_logger::Env;
use log::info;

use std::time::Duration;
use tokio::time::sleep;

#[path = "runtime_helpers.rs"]
mod runtime_helpers;
use runtime_helpers::{make_test_daemon, shutdown_nodes, start_nodes};

// We will start machines directly in this process by calling `start_machineplane(daemon).await`.

/// Tests the full host application flow.
///
/// This test starts three nodes:
/// 1. A primary node (port 3000) with REST API and machineplane enabled.
/// 2. Two secondary nodes (ports 3100, 3200) to form a mesh.
///
/// It verifies:
/// - The mesh forms correctly (at least 2 peers discovered).
/// - The health endpoint returns "ok".
/// - The public key endpoints return valid keys.
#[tokio::test]
async fn test_run_host_application() {
    // Initialize logger
    let _ = env_logger::Builder::from_env(Env::default().default_filter_or("warn")).try_init();

    // start a bootstrap node first
    let daemon1 = make_test_daemon(3001, vec![], 4001);
    let mut handles = start_nodes(vec![daemon1], Duration::from_secs(1)).await;

    // derive the bootstrap multiaddr from the first daemon's swarm port
    let bootstrap_addr = format!("/ip4/127.0.0.1/udp/{}/quic-v1", 4001);
    let bootstrap_peers = vec![bootstrap_addr];

    // subsequent nodes use the first node as their bootstrap peer
<<<<<<< HEAD
    let bootstrap_peers = vec!["/ip4/127.0.0.1/udp/4001/quic-v1".to_string()];
    let daemon2 = make_test_daemon(3100, bootstrap_peers.clone(), 4002);
    let daemon3 = make_test_daemon(3200, bootstrap_peers, 4003);
=======
    let daemon2 = make_test_daemon(3002, bootstrap_peers.clone(), 4002);
    let daemon3 = make_test_daemon(3003, bootstrap_peers.clone(), 4003);
>>>>>>> 605fab9a

    handles.append(&mut start_nodes(vec![daemon2, daemon3], Duration::from_secs(1)).await);

    // wait for the mesh to form (poll until peers appear or timeout)
    let verify_peers = wait_for_peers(Duration::from_secs(15)).await;
    let health = check_health().await;

    // Test the pubkey endpoint
    let kem_pubkey_result = check_pubkey("kem_pubkey").await;
    let signing_pubkey_result = check_pubkey("signing_pubkey").await;

    shutdown_nodes(&mut handles).await;

    assert_eq!(health, "ok");
    assert!(
        verify_peers["peers"]
            .as_array()
            .expect("peers should be an array")
            .to_vec()
            .len()
            > 2,
        "Expected at least two peers in the mesh, got {:?}",
        verify_peers
    );
    assert!(
        kem_pubkey_result.is_empty() == false,
        "Expected kem_pubkey field in response, got: {}",
        kem_pubkey_result
    );
    assert!(
        signing_pubkey_result.is_empty() == false,
        "Expected signing_pubkey field in response, got: {}",
        signing_pubkey_result
    );
}

async fn check_health() -> String {
    tokio::time::timeout(
        Duration::from_secs(5),
        reqwest::get("http://localhost:3000/health"),
    )
    .await
    .unwrap()
    .unwrap()
    .text()
    .await
    .expect("failed to call health api")
}

async fn check_pubkey(url: &str) -> String {
    tokio::time::timeout(
        Duration::from_secs(5),
        reqwest::get(format!("http://localhost:3000/api/v1/{}", url)),
    )
    .await
    .unwrap()
    .unwrap()
    .text()
    .await
    .expect("failed to call pubkey endpoint")
}

async fn verify_peers() -> serde_json::Value {
    let url = "http://localhost:3000/debug/peers";
    let resp = tokio::time::timeout(Duration::from_secs(5), reqwest::get(url))
        .await
        .unwrap()
        .unwrap();
    let json = resp.json().await;
    info!("{:?}", json);
    let nodes: serde_json::Value = json.unwrap_or_default();
    nodes
}

async fn wait_for_peers(timeout: Duration) -> serde_json::Value {
    let start = tokio::time::Instant::now();
    loop {
        let nodes = verify_peers().await;
        if !nodes["peers"]
            .as_array()
            .map(|a| a.is_empty())
            .unwrap_or(true)
        {
            return nodes;
        }
        if start.elapsed() > timeout {
            return nodes;
        }
        sleep(Duration::from_secs(1)).await;
    }
}<|MERGE_RESOLUTION|>--- conflicted
+++ resolved
@@ -43,14 +43,9 @@
     let bootstrap_peers = vec![bootstrap_addr];
 
     // subsequent nodes use the first node as their bootstrap peer
-<<<<<<< HEAD
     let bootstrap_peers = vec!["/ip4/127.0.0.1/udp/4001/quic-v1".to_string()];
     let daemon2 = make_test_daemon(3100, bootstrap_peers.clone(), 4002);
     let daemon3 = make_test_daemon(3200, bootstrap_peers, 4003);
-=======
-    let daemon2 = make_test_daemon(3002, bootstrap_peers.clone(), 4002);
-    let daemon3 = make_test_daemon(3003, bootstrap_peers.clone(), 4003);
->>>>>>> 605fab9a
 
     handles.append(&mut start_nodes(vec![daemon2, daemon3], Duration::from_secs(1)).await);
 
