--- conflicted
+++ resolved
@@ -36,16 +36,8 @@
 #[tokio::test]
 #[ignore = "Full host flow requires local REST+QUIC ports; see test-spec.md"]
 async fn test_run_host_application() {
-<<<<<<< HEAD
-    // Initialize logger with a debug baseline to surface signing/verification diagnostics
-    // during integration runs, regardless of external RUST_LOG defaults.
-    let _ = env_logger::Builder::from_env(Env::default())
-        .filter_level(LevelFilter::Debug)
-        .try_init();
-=======
     // Initialize logger
     let _ = env_logger::Builder::from_env(Env::default().default_filter_or("debug")).try_init();
->>>>>>> 997e5971
 
     let client = Client::new();
     let rest_api_ports = [3000, 3100, 3200, 3300, 3400];
