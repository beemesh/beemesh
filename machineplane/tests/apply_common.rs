//! Common helper functions for "Apply" workflow tests.
//!
//! This module provides shared utilities for setting up test environments,
//! starting fabric nodes, and verifying workload deployments.

use env_logger::Env;
use futures::future::join_all;
use log::LevelFilter;
use std::collections::HashMap as StdHashMap;
use std::time::Duration;
use tokio::time::{Instant, sleep};

#[path = "runtime_helpers.rs"]
mod runtime_helpers;
use runtime_helpers::{make_test_daemon, start_nodes, wait_for_local_multiaddr};
use tokio::task::JoinHandle;

pub const TEST_PORTS: [u16; 3] = [3000u16, 3100u16, 3200u16];
pub const TEST_LIBP2P_PORTS: [u16; 3] = [4000u16, 4100u16, 4200u16];

/// Prepare logging and environment for runtime tests.
pub async fn setup_test_environment() -> (reqwest::Client, Vec<u16>) {
<<<<<<< HEAD
    // Force debug logging (even if CI sets a lower RUST_LOG default) so signing/verification
    // diagnostics appear in the integration test output.
    let _ = env_logger::Builder::from_env(Env::default())
        .filter_level(LevelFilter::Debug)
        .try_init();
=======
    // Use a verbose default filter to surface signing/verification debug logs in CI output.
    let _ = env_logger::Builder::from_env(Env::default().default_filter_or("debug")).try_init();
>>>>>>> 997e5971

    let client = reqwest::Client::new();
    (client, TEST_PORTS.to_vec())
}

/// Build standard three-node fabric configuration.
/// Returns JoinHandles for the spawned tasks so tests can abort them when finished.
pub async fn start_fabric_nodes() -> Vec<JoinHandle<()>> {
    start_fabric_nodes_with_ports(&TEST_PORTS, &TEST_LIBP2P_PORTS).await
}

/// Start a fabric mesh using the provided REST and libp2p port lists.
///
/// The first entry in `rest_ports`/`libp2p_ports` is treated as the bootstrap node;
/// all subsequent nodes will join using its advertised peer address. All nodes are
/// configured with persistent key material to make debugging easier.
pub async fn start_fabric_nodes_with_ports(
    rest_ports: &[u16],
    libp2p_ports: &[u16],
) -> Vec<JoinHandle<()>> {
    assert!(
        !rest_ports.is_empty() && rest_ports.len() == libp2p_ports.len(),
        "REST and libp2p port lists must be non-empty and the same length"
    );

    // Start a single bootstrap node first to give it time to initialize.
    let mut bootstrap_daemon = make_test_daemon(rest_ports[0], vec![], libp2p_ports[0]);
    bootstrap_daemon.signing_ephemeral = true;
    bootstrap_daemon.kem_ephemeral = true;
    bootstrap_daemon.ephemeral_keys = true;
    let mut handles = start_nodes(vec![bootstrap_daemon], Duration::from_secs(1)).await;

    // Allow the bootstrap node to settle before connecting peers.
    sleep(Duration::from_secs(2)).await;

    // Discover the bootstrap node's advertised libp2p address (with peer ID)
    // so subsequent nodes can join the mesh successfully.
    let bootstrap_peer = wait_for_local_multiaddr(
        "127.0.0.1",
        rest_ports[0],
        "127.0.0.1",
        libp2p_ports[0],
        Duration::from_secs(10),
    )
    .await
    .expect("bootstrap node did not expose a peer id in time");

    // Start additional nodes that exclusively use the first node as bootstrap.
    let bootstrap_peers = vec![bootstrap_peer];
    let mut peer_daemons = Vec::new();
    for (&rest_port, &libp2p_port) in rest_ports.iter().zip(libp2p_ports.iter()).skip(1) {
        let mut daemon = make_test_daemon(rest_port, bootstrap_peers.clone(), libp2p_port);
        daemon.signing_ephemeral = true;
        daemon.kem_ephemeral = true;
        daemon.ephemeral_keys = true;
        peer_daemons.push(daemon);
    }

    handles.append(&mut start_nodes(peer_daemons, Duration::from_secs(1)).await);
    handles
}

/// Fetch peer ids for provided REST API ports.
pub async fn get_peer_ids(client: &reqwest::Client, ports: &[u16]) -> StdHashMap<u16, String> {
    let peer_id_tasks = ports.iter().copied().map(|port| {
        let client = client.clone();
        async move {
            let base = format!("http://127.0.0.1:{}", port);
            match client
                .get(format!("{}/debug/local_peer_id", base))
                .send()
                .await
            {
                Ok(resp) => match resp.json::<serde_json::Value>().await {
                    Ok(json) if json.get("ok").and_then(|v| v.as_bool()) == Some(true) => {
                        if let Some(peer_id) = json.get("local_peer_id").and_then(|v| v.as_str()) {
                            return (port, Some(peer_id.to_string()));
                        }
                    }
                    _ => {}
                },
                Err(_) => {}
            }
            (port, None)
        }
    });

    let peer_id_results = join_all(peer_id_tasks).await;
    let mut port_to_peer_id = StdHashMap::new();
    for (port, maybe_id) in peer_id_results {
        if let Some(id) = maybe_id {
            port_to_peer_id.insert(port, id);
        }
    }
    port_to_peer_id
}

/// Wait until the libp2p mesh has at least two peer connections across provided ports.
pub async fn wait_for_mesh_formation(
    client: &reqwest::Client,
    ports: &[u16],
    timeout: Duration,
    min_total_peers: usize,
) -> bool {
    let start = Instant::now();
    loop {
        let mut total_peers = 0usize;
        for &port in ports {
            let base = format!("http://127.0.0.1:{}", port);
            if let Ok(resp) = client.get(format!("{}/debug/peers", base)).send().await {
                if let Ok(json) = resp.json::<serde_json::Value>().await {
                    if let Some(peers_array) = json.get("peers").and_then(|v| v.as_array()) {
                        total_peers += peers_array.len();
                    }
                }
            }
        }

        if total_peers >= min_total_peers {
            log::info!(
                "Mesh formation successful: {} total peer connections (target: {})",
                total_peers,
                min_total_peers
            );
            return true;
        }

        if start.elapsed() > timeout {
            log::warn!(
                "Mesh formation timed out after {:?}, only {} peer connections (target: {})",
                timeout,
                total_peers,
                min_total_peers
            );
            return false;
        }

        sleep(Duration::from_millis(500)).await;
    }
}

/// Inspect node debug endpoints to determine workload placement.

pub async fn check_workload_deployment(
    client: &reqwest::Client,
    ports: &[u16],
    task_id: &str,
    original_content: &str,
    port_to_peer_id: &StdHashMap<u16, String>,
    _expect_modified_replicas: bool,
    expected_nodes: Option<usize>,
    timeout: Duration,
) -> (Vec<u16>, Vec<u16>) {
    let start = Instant::now();

    loop {
        let verification_tasks = ports.iter().copied().map(|port| {
            let client = client.clone();
            let _task_id = task_id.to_string();
            let _original_content = original_content.to_string();
            let port_to_peer_id = port_to_peer_id.clone();
            async move {
                let base = format!("http://127.0.0.1:{}", port);
                if let Some(peer_id) = port_to_peer_id.get(&port) {
                    let peer_resp = client
                        .get(format!("{}/debug/workloads_by_peer/{}", base, peer_id))
                        .send()
                        .await;

                    if let Ok(resp) = peer_resp {
                        if let Ok(json) = resp.json::<serde_json::Value>().await {
                            log::info!(
                                "Peer-specific endpoint response for peer {} on port {}: {}",
                                peer_id,
                                port,
                                json
                            );
                            if json.get("ok").and_then(|v| v.as_bool()) == Some(true) {
                                let workload_count = json
                                    .get("workload_count")
                                    .and_then(|v| v.as_u64())
                                    .unwrap_or(0);

                                if workload_count == 0 {
                                    log::info!(
                                        "No workloads for peer {} on port {} - returning early",
                                        peer_id,
                                        port
                                    );
                                    return (port, false, false);
                                }

                                if let Some(workloads) =
                                    json.get("workloads").and_then(|v| v.as_object())
                                {
                                    for workload_info in workloads.values() {
                                        if let Some(metadata) = workload_info
                                            .get("metadata")
                                            .and_then(|v| v.as_object())
                                        {
                                            if let Some(name) =
                                                metadata.get("name").and_then(|v| v.as_str())
                                            {
                                                if name == "my-nginx" {
                                                    let exported_manifest_matches = workload_info
                                                        .get("exported_manifest")
                                                        .and_then(|v| v.as_str())
                                                        .map(|manifest| {
                                                            let contains_nginx =
                                                                manifest.contains("my-nginx");
                                                            let contains_kind = manifest
                                                                .contains("Deployment")
                                                                || manifest.contains("Pod");
                                                            let contains_api =
                                                                manifest.contains("apiVersion");

                                                            if manifest.len() > 100 {
                                                                log::info!(
                                                                    "Exported manifest preview: {}",
                                                                    &manifest[..manifest.len().min(200)]
                                                                );
                                                            }
                                                            contains_nginx && contains_kind && contains_api
                                                        })
                                                        .unwrap_or(false);

                                                    return (port, true, exported_manifest_matches);
                                                }
                                            }
                                        }

                                        if let Some(status) =
                                            workload_info.get("status").and_then(|v| v.as_str())
                                        {
                                            if status == "Running" {
                                                return (port, true, true);
                                            }
                                        }
                                    }
                                }
                            }
                        }
                    }
                }

                // Fall back to inspecting the debug workloads endpoint
                match client
                    .get(format!("{}/debug/workloads", base))
                    .send()
                    .await
                {
                    Ok(resp) => match resp.json::<serde_json::Value>().await {
                        Ok(json) if json.get("ok").and_then(|v| v.as_bool()) == Some(true) => {
                            if let Some(workloads) =
                                json.get("workloads").and_then(|v| v.as_array())
                            {
                                for workload in workloads {
                                    if let Some(exported_manifest) = workload
                                        .get("exported_manifest")
                                        .and_then(|v| v.as_str())
                                    {
                                        let exported_manifest_matches = exported_manifest
                                            .contains(&format!("tender_id: \\\"{}\\\"", _task_id))
                                            && exported_manifest.contains("my-nginx")
                                            && exported_manifest.contains("Deployment")
                                            && exported_manifest.contains("apiVersion");

                                        if exported_manifest_matches {
                                            return (port, true, true);
                                        }
                                    }
                                }
                            }
                        }
                        _ => {}
                    },
                    Err(err) => {
                        log::warn!(
                            "Failed to fetch workloads for port {}: {}. Continuing without immediate failure to allow retries.",
                            port, err
                        );
                    }
                }

                (port, false, false)
            }
        });

        let verification_results = join_all(verification_tasks).await;
        let nodes_with_deployed_workloads: Vec<u16> = verification_results
            .iter()
            .filter_map(
                |(port, has_workload, _)| {
                    if *has_workload { Some(*port) } else { None }
                },
            )
            .collect();

        let nodes_with_content_mismatch: Vec<u16> = verification_results
            .iter()
            .filter_map(|(port, has_workload, manifest_matches)| {
                if *has_workload && !manifest_matches {
                    Some(*port)
                } else {
                    None
                }
            })
            .collect();

        if let Some(expected_nodes) = expected_nodes {
            if nodes_with_deployed_workloads.len() >= expected_nodes
                && nodes_with_content_mismatch.is_empty()
            {
                return (nodes_with_deployed_workloads, nodes_with_content_mismatch);
            }
        } else if !nodes_with_deployed_workloads.is_empty()
            && nodes_with_content_mismatch.is_empty()
        {
            return (nodes_with_deployed_workloads, nodes_with_content_mismatch);
        }

        if start.elapsed() >= timeout {
            return (nodes_with_deployed_workloads, nodes_with_content_mismatch);
        }

        sleep(Duration::from_millis(500)).await;
    }
}<|MERGE_RESOLUTION|>--- conflicted
+++ resolved
@@ -20,16 +20,8 @@
 
 /// Prepare logging and environment for runtime tests.
 pub async fn setup_test_environment() -> (reqwest::Client, Vec<u16>) {
-<<<<<<< HEAD
-    // Force debug logging (even if CI sets a lower RUST_LOG default) so signing/verification
-    // diagnostics appear in the integration test output.
-    let _ = env_logger::Builder::from_env(Env::default())
-        .filter_level(LevelFilter::Debug)
-        .try_init();
-=======
     // Use a verbose default filter to surface signing/verification debug logs in CI output.
     let _ = env_logger::Builder::from_env(Env::default().default_filter_or("debug")).try_init();
->>>>>>> 997e5971
 
     let client = reqwest::Client::new();
     (client, TEST_PORTS.to_vec())
