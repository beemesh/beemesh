//! Scheduler module for Decentralized Bidding
//!
//! This module implements the "Pull" model where nodes listen for Tenders,
//! evaluate their fit, submit Bids, and if they win, acquire a Lease.

use crate::messages::constants::{
    DEFAULT_SELECTION_WINDOW_MS, SCHEDULER_EVENTS, SCHEDULER_PROPOSALS, SCHEDULER_TENDERS,
};
use crate::messages::types::Bid;
use crate::messages::{machine, signatures, types::LeaseHint};
use crate::network::utils::peer_id_to_public_key;
use libp2p::gossipsub;
use libp2p::identity::{Keypair, PublicKey};
use log::{error, info};
use std::collections::HashMap;
use std::sync::{Arc, Mutex};
use std::time::{Duration, SystemTime, UNIX_EPOCH};
use tokio::sync::mpsc;
use tokio::time::sleep;

/// Scheduler manages the bidding lifecycle
pub struct Scheduler {
    /// Local node ID (PeerId string)
    local_node_id: String,
    /// Node keypair for signing LeaseHints
    keypair: Keypair,
    /// Active bids we are tracking: TenderID -> BidContext
    active_bids: Arc<Mutex<HashMap<String, BidContext>>>,
    /// Channel to send messages back to the network loop
    outbound_tx: mpsc::UnboundedSender<SchedulerCommand>,
}

struct BidContext {
    tender_id: String,
    manifest_id: String,
    bids: Vec<BidEntry>,
}

#[derive(Clone)]
struct BidEntry {
    bidder_id: String,
    score: f64,
}

/// Commands emitted by the scheduler for the libp2p network loop to process
#[derive(Debug, Clone)]
pub enum SchedulerCommand {
    Publish {
        topic: String,
        payload: Vec<u8>,
    },
    PutDHT {
        key: Vec<u8>,
        value: Vec<u8>,
    },
    DeployWorkload {
        manifest_id: String,
        manifest_json: String,
        replicas: u32,
    },
}

impl Scheduler {
    pub fn new(
        local_node_id: String,
        keypair: Keypair,
        outbound_tx: mpsc::UnboundedSender<SchedulerCommand>,
    ) -> Self {
        Self {
            local_node_id,
            keypair,
            active_bids: Arc::new(Mutex::new(HashMap::new())),
            outbound_tx,
        }
    }

    /// Handle incoming Gossipsub message
    pub async fn handle_message(
        &self,
        topic_hash: &gossipsub::TopicHash,
        message: &gossipsub::Message,
    ) {
        let tenders = gossipsub::IdentTopic::new(SCHEDULER_TENDERS).hash();
        let proposals = gossipsub::IdentTopic::new(SCHEDULER_PROPOSALS).hash();
        let events = gossipsub::IdentTopic::new(SCHEDULER_EVENTS).hash();

        if *topic_hash == tenders {
            self.handle_tender(message).await;
        } else if *topic_hash == proposals {
            self.handle_bid(message).await;
        } else if *topic_hash == events {
            self.handle_event(message).await;
        }
    }

    /// Process a Tender message: Evaluate -> Bid
    async fn handle_tender(&self, message: &gossipsub::Message) {
        match machine::decode_tender(&message.data) {
            Ok(tender) => {
                let tender_id = tender.id.clone();
                info!("Received Tender: {}", tender_id);

                let manifest_id = tender.id.clone();

                // 1. Evaluate Fit
                let capacity_score = 1.0; // Placeholder: assume perfect fit for now

                // 2. Calculate Bid Score
                // Score = (ResourceFit * 0.4) + (NetworkLocality * 0.3) + (Reputation * 0.3)
                // For now, just use random or static for testing
                let my_score = capacity_score * 0.8 + 0.2; // Simple formula

                // 3. Create BidContext
                let now = SystemTime::now()
                    .duration_since(UNIX_EPOCH)
                    .unwrap()
                    .as_millis() as u64;

                {
                    let mut bids = self.active_bids.lock().unwrap();
                    bids.insert(
                        tender_id.to_string(),
                        BidContext {
                            tender_id: tender_id.to_string(),
                            manifest_id: manifest_id.clone(),
                            bids: vec![BidEntry {
                                bidder_id: self.local_node_id.clone(),
                                score: my_score,
                            }],
                        },
                    );
                }

                // 4. Publish Bid
                let mut bid = Bid {
                    tender_id: tender_id.clone(),
                    node_id: self.local_node_id.clone(),
                    score: my_score,
                    resource_fit_score: capacity_score,
                    network_locality_score: 0.5,
                    timestamp: now,
                    signature: Vec::new(),
                };

                let bid_bytes = match signatures::sign_bid(&mut bid, &self.keypair) {
                    Ok(_) => machine::build_bid(
                        &bid.tender_id,
                        &bid.node_id,
                        bid.score,
                        bid.resource_fit_score,
                        bid.network_locality_score,
                        bid.timestamp,
                        &bid.signature,
                    ),
                    Err(e) => {
                        error!("Failed to sign bid for tender {}: {}", tender_id, e);
                        return;
                    }
                };

                if let Err(e) = self.outbound_tx.send(SchedulerCommand::Publish {
                    topic: SCHEDULER_PROPOSALS.to_string(),
                    payload: bid_bytes,
                }) {
                    error!("Failed to queue bid for tender {}: {}", tender_id, e);
                } else {
                    info!(
                        "Queued Bid for tender {} with score {:.2}",
                        tender_id, my_score
                    );
                }

                // 5. Spawn Selection Window Waiter
                let active_bids = self.active_bids.clone();
                let tender_id_clone = tender_id.to_string();
                let manifest_json = tender.manifest_json.clone();
                let local_id = self.local_node_id.clone();
                let keypair = self.keypair.clone();
                let outbound_tx = self.outbound_tx.clone();

                // We need a way to trigger deployment, for now just log
                tokio::spawn(async move {
                    sleep(Duration::from_millis(DEFAULT_SELECTION_WINDOW_MS)).await;

                    let (winners, manifest_id_opt) = {
                        let mut bids = active_bids.lock().unwrap();
                        if let Some(ctx) = bids.remove(&tender_id_clone) {
                            let winners = select_winners(&ctx);
                            if !winners.is_empty() {
                                let summary = winners
                                    .iter()
                                    .map(|w| format!("{} ({:.2})", w.bidder_id, w.score))
                                    .collect::<Vec<_>>()
                                    .join(", ");
                                info!(
                                    "Selected winners for tender {} (manifest {}): {}",
                                    ctx.tender_id, ctx.manifest_id, summary
                                );
                            } else {
                                info!(
                                    "No qualifying bids for tender {} (manifest {})",
                                    ctx.tender_id, ctx.manifest_id
                                );
                            }
                            (winners, Some(ctx.manifest_id.clone()))
                        } else {
                            (Vec::new(), None)
                        }
                    };

                    if winners.iter().any(|bid| bid.bidder_id == local_id) {
                        info!(
                            "WON BID for tender {}! Proceeding to deployment...",
                            tender_id_clone
                        );
                        info!("Deploying workload for tender {}", tender_id_clone);

                        // 1. Publish LeaseHint to DHT
                        let lease_hint = LeaseHint {
                            tender_id: tender_id_clone.clone(),
                            node_id: local_id.clone(),
                            score: 1.0,
                            ttl_ms: 30000,
                            renew_nonce: 0,
                            timestamp: SystemTime::now()
                                .duration_since(UNIX_EPOCH)
                                .unwrap()
                                .as_millis() as u64,
                            signature: Vec::new(),
                        };

                        let lease_hint_bytes = match {
                            let mut lease_hint = lease_hint.clone();
                            signatures::sign_lease_hint(&mut lease_hint, &keypair)
                                .map(|_| lease_hint)
                        } {
                            Ok(signed) => Some(machine::build_lease_hint(
                                &signed.tender_id,
                                &signed.node_id,
                                signed.score,
                                signed.ttl_ms,
                                signed.renew_nonce,
                                signed.timestamp,
                                &signed.signature,
                            )),
                            Err(e) => {
                                error!(
                                    "Failed to sign LeaseHint for tender {}: {}",
                                    tender_id_clone, e
                                );
                                None
                            }
                        };

                        if let Some(lease_hint_bytes) = lease_hint_bytes {
                            if let Err(e) = outbound_tx.send(SchedulerCommand::PutDHT {
                                key: format!("lease:{}", tender_id_clone).into_bytes(),
                                value: lease_hint_bytes,
                            }) {
                                error!(
                                    "Failed to publish LeaseHint for tender {}: {}",
                                    tender_id_clone, e
                                );
                            } else {
                                info!("Published LeaseHint for tender {}", tender_id_clone);
                            }
                        }

                        // 2. Trigger Workload Deployment
                        let manifest_id =
                            manifest_id_opt.unwrap_or_else(|| tender_id_clone.clone());

                        if let Err(e) = outbound_tx.send(SchedulerCommand::DeployWorkload {
                            manifest_id,
                            manifest_json: manifest_json.clone(),
                            replicas: 1,
                        }) {
                            error!(
                                "Failed to trigger deployment for tender {}: {}",
                                tender_id_clone, e
                            );
                        } else {
                            info!("Triggered deployment for tender {}", tender_id_clone);
                        }
                    } else {
                        info!("Lost bid for tender {}.", tender_id_clone);
                    }
                });
            }
            Err(e) => error!("Failed to parse Tender message: {}", e),
        }
    }

    /// Process a Bid message: Update highest bid
    async fn handle_bid(&self, message: &gossipsub::Message) {
        match machine::decode_bid(&message.data) {
            Ok(bid) => {
<<<<<<< HEAD
                let public_key: PublicKey = match message
                    .source
                    .as_ref()
                    .and_then(peer_id_to_public_key)
=======
                let public_key = match message
                    .source
                    .as_ref()
                    .and_then(|peer_id| peer_id_to_public_key(peer_id))
>>>>>>> 396df56a
                {
                    Some(key) => key,
                    None => {
                        error!(
                            "Discarding bid for tender {}: unable to derive public key from source",
                            bid.tender_id
                        );
                        return;
                    }
                };

                if !signatures::verify_sign_bid(&bid, &public_key) {
                    error!(
                        "Discarding bid for tender {} from {}: invalid signature",
                        bid.tender_id, bid.node_id
                    );
                    return;
                }

                let tender_id = bid.tender_id.clone();
                let bidder_id = bid.node_id.clone();
                let score = bid.score;

                // Ignore our own bids (handled locally)
                if bidder_id == self.local_node_id {
                    return;
                }

                let mut bids = self.active_bids.lock().unwrap();
                if let Some(ctx) = bids.get_mut(&tender_id) {
                    info!(
                        "Recorded bid for tender {}: {:.2} from {}",
                        tender_id, score, bidder_id
                    );
                    ctx.bids.push(BidEntry {
                        bidder_id: bidder_id.to_string(),
                        score,
                    });
                }
            }
            Err(e) => error!("Failed to parse Bid message: {}", e),
        }
    }

    /// Process Scheduler Events (e.g. Cancelled, Preempted)
    async fn handle_event(&self, message: &gossipsub::Message) {
        match machine::decode_scheduler_event(&message.data) {
            Ok(event) => {
                let tender_id = event.tender_id.clone();
                info!(
                    "Received Scheduler Event for tender {}: {:?}",
                    tender_id, event.event_type
                );

                if event.node_id == self.local_node_id {
                    use crate::messages::types::EventType;

                    if matches!(
                        event.event_type,
                        EventType::Cancelled | EventType::Preempted | EventType::Failed
                    ) {
                        info!(
                            "Received termination event for locally deployed tender {}",
                            tender_id
                        );
                    }
                }
            }
            Err(e) => error!("Failed to parse SchedulerEvent message: {}", e),
        }
    }
}

#[derive(Clone)]
struct BidOutcome {
    bidder_id: String,
    score: f64,
}

fn select_winners(context: &BidContext) -> Vec<BidOutcome> {
    let mut best_by_node: HashMap<String, BidEntry> = HashMap::new();

    for bid in &context.bids {
        let entry = best_by_node
            .entry(bid.bidder_id.clone())
            .or_insert_with(|| bid.clone());

        if bid.score > entry.score {
            *entry = bid.clone();
        }
    }

    let mut bids: Vec<BidEntry> = best_by_node.into_values().collect();
    bids.sort_by(|a, b| {
        b.score
            .partial_cmp(&a.score)
            .unwrap_or(std::cmp::Ordering::Equal)
    });

    let mut outcomes = Vec::new();

    if let Some(top_bid) = bids.into_iter().next() {
        outcomes.push(BidOutcome {
            bidder_id: top_bid.bidder_id,
            score: top_bid.score,
        });
    }

    outcomes
}

// ---------------------------------------------------------------------------
pub use runtime_integration::*;

// ---------------------------------------------------------------------------
// Runtime integration and apply handling (merged from run.rs)
// ---------------------------------------------------------------------------

mod runtime_integration {
    //! Workload Integration Module
    //!
    //! This module provides integration between the existing libp2p apply message handling
    //! and the new workload manager system. It updates the apply message handler to use
    //! the runtime engines and provider announcement system.

    use crate::messages::machine;
    use crate::messages::types::ApplyRequest;
    use crate::network::behaviour::MyBehaviour;
    use crate::runtimes::{DeploymentConfig, RuntimeRegistry, create_default_registry};
    use base64::Engine;
    use libp2p::Swarm;
    use libp2p::kad;
    use libp2p::request_response;
    use log::{debug, error, info, warn};
    use once_cell::sync::Lazy;
    use std::collections::HashMap;
    use std::sync::Arc;
    use tokio::sync::RwLock;

    /// Global runtime registry for all available engines
    static RUNTIME_REGISTRY: Lazy<Arc<RwLock<Option<RuntimeRegistry>>>> =
        Lazy::new(|| Arc::new(RwLock::new(None)));

    /// Node-local cache mapping manifest IDs to owner public keys.
    static MANIFEST_OWNER_MAP: Lazy<RwLock<HashMap<String, Vec<u8>>>> =
        Lazy::new(|| RwLock::new(HashMap::new()));

    /// Initialize the runtime registry and provider manager
    pub async fn initialize_podman_manager() -> Result<(), Box<dyn std::error::Error>> {
        info!("Initializing runtime registry for manifest deployment");

        let registry = create_default_registry().await;
        let available_engines = registry.check_available_engines().await;

        info!("Available runtime engines: {:?}", available_engines);

        // Store the registry globally
        {
            let mut global_registry = RUNTIME_REGISTRY.write().await;
            *global_registry = Some(registry);
        }

        info!("Runtime registry initialized successfully");
        Ok(())
    }

    /// Record the owner public key for a manifest on this node.
    pub async fn record_manifest_owner(manifest_id: &str, owner_pubkey: &[u8]) {
        let mut map = MANIFEST_OWNER_MAP.write().await;
        map.insert(manifest_id.to_string(), owner_pubkey.to_vec());
        info!(
            "record_manifest_owner: stored owner_pubkey len={} for manifest_id={}",
            owner_pubkey.len(),
            manifest_id
        );
    }

    /// Retrieve the owner public key for a manifest if known.
    pub async fn get_manifest_owner(manifest_id: &str) -> Option<Vec<u8>> {
        let map = MANIFEST_OWNER_MAP.read().await;
        map.get(manifest_id).cloned()
    }

    /// Remove the owner mapping for a manifest.
    pub async fn remove_manifest_owner(manifest_id: &str) -> Option<Vec<u8>> {
        let mut map = MANIFEST_OWNER_MAP.write().await;
        map.remove(manifest_id)
    }

    /// Get access to the global runtime registry (for testing and debug endpoints)
    pub async fn get_global_runtime_registry()
    -> Option<tokio::sync::RwLockReadGuard<'static, Option<RuntimeRegistry>>> {
        let registry_guard = RUNTIME_REGISTRY.read().await;
        if registry_guard.is_some() {
            Some(registry_guard)
        } else {
            None
        }
    }

    /// Enhanced apply message handler that uses the workload manager
    pub async fn handle_apply_message_with_podman_manager(
        message: request_response::Message<Vec<u8>, Vec<u8>>,
        peer: libp2p::PeerId,
        swarm: &mut Swarm<MyBehaviour>,
        _local_peer: libp2p::PeerId,
    ) {
        match message {
            request_response::Message::Request {
                request, channel, ..
            } => {
                info!("Received apply request from peer={}", peer);

                // Parse the apply request
                match machine::decode_apply_request(&request) {
                    Ok(apply_req) => {
                        info!(
                            "Apply request - operation_id={:?} replicas={}",
                            apply_req.operation_id, apply_req.replicas
                        );

                        let owner_pubkey = Vec::new();

                        // Extract and validate manifest
                        if !apply_req.manifest_json.is_empty() {
                            let manifest_id = apply_req.manifest_id.as_str();
                            if manifest_id.is_empty() {
                                warn!(
                                    "Apply request missing manifest_id; rejecting from peer={}",
                                    peer
                                );
                                let error_response = machine::build_apply_response(
                                    false,
                                    "unknown",
                                    "missing manifest id",
                                );
                                let _ = swarm
                                    .behaviour_mut()
                                    .apply_rr
                                    .send_response(channel, error_response);
                                return;
                            }

                            match process_manifest_deployment(
                                swarm,
                                &apply_req,
                                &apply_req.manifest_json,
                                &owner_pubkey,
                            )
                            .await
                            {
                                Ok(workload_id) => {
                                    info!(
                                        "Successfully deployed workload {} for apply request",
                                        workload_id
                                    );

                                    // Send success response
                                    let success_response = machine::build_apply_response(
                                        true,
                                        &workload_id,
                                        "workload deployed successfully",
                                    );
                                    let _ = swarm
                                        .behaviour_mut()
                                        .apply_rr
                                        .send_response(channel, success_response);
                                }
                                Err(e) => {
                                    error!("Failed to deploy workload for apply request: {}", e);

                                    // Send error response
                                    let error_message = format!("deployment failed: {}", e);
                                    let error_response = machine::build_apply_response(
                                        false,
                                        "unknown",
                                        &error_message,
                                    );
                                    let _ = swarm
                                        .behaviour_mut()
                                        .apply_rr
                                        .send_response(channel, error_response);
                                }
                            }
                        } else {
                            warn!("Apply request missing manifest JSON");
                            let error_response = machine::build_apply_response(
                                false,
                                "unknown",
                                "missing manifest JSON",
                            );
                            let _ = swarm
                                .behaviour_mut()
                                .apply_rr
                                .send_response(channel, error_response);
                        }
                    }
                    Err(e) => {
                        error!("Failed to parse apply request: {}", e);
                        let error_response = machine::build_apply_response(
                            false,
                            "unknown",
                            "invalid apply request format",
                        );
                        let _ = swarm
                            .behaviour_mut()
                            .apply_rr
                            .send_response(channel, error_response);
                    }
                }
            }
            request_response::Message::Response { .. } => {
                debug!("Received apply response from peer={}", peer);
                // Handle response if needed
            }
        }
    }

    /// Process manifest deployment using the workload manager
    pub async fn process_manifest_deployment(
        swarm: &mut Swarm<MyBehaviour>,
        apply_req: &ApplyRequest,
        manifest_json: &str,
        owner_pubkey: &[u8],
    ) -> Result<String, Box<dyn std::error::Error>> {
        info!("Processing manifest deployment");

        // Parse the manifest content; decode from base64 if needed
        let manifest_content = decode_manifest_content(manifest_json);

        // Use the manifest_id from the apply request for placement announcements
        // This ensures consistency between apply and delete operations
        let manifest_id = if apply_req.manifest_id.is_empty() {
            "unknown".to_string()
        } else {
            apply_req.manifest_id.clone()
        };

        info!(
            "Processing manifest deployment for manifest_id: {}",
            manifest_id
        );

        if owner_pubkey.is_empty() {
            debug!(
                "process_manifest_deployment: missing owner pubkey for manifest_id={}",
                manifest_id
            );
        } else {
            record_manifest_owner(&manifest_id, owner_pubkey).await;
        }

        // Modify manifest to set replicas=1 for this node deployment
        // The original manifest is stored in DHT, but each node deploys with replicas=1
        let modified_manifest_content = modify_manifest_replicas(&manifest_content)?;

        // Create deployment configuration
        let deployment_config = create_deployment_config(apply_req);

        // Select appropriate runtime engine based on manifest type
        let engine_name = select_runtime_engine(&modified_manifest_content).await?;
        info!(
            "Selected runtime engine '{}' for manifest_id: {}",
            engine_name, manifest_id
        );

        // Get runtime registry
        let registry_guard = RUNTIME_REGISTRY.read().await;
        let registry = registry_guard
            .as_ref()
            .ok_or("Runtime registry not initialized")?;

        // Get the selected engine
        let engine = registry
            .get_engine(&engine_name)
            .ok_or(format!("Runtime engine '{}' not available", engine_name))?;

        // Deploy the workload with modified manifest (replicas=1)
        let workload_info = engine
            .deploy_workload(&manifest_id, &modified_manifest_content, &deployment_config)
            .await?;

        info!(
            "Workload deployed successfully: {} using engine '{}', status: {:?}",
            workload_info.id, engine_name, workload_info.status
        );

        publish_workload_to_dht(swarm, &workload_info.id);

        Ok(workload_info.id)
    }

    /// Modify the manifest to set replicas=1 for single-node deployment
    /// Each node in the fabric will deploy one replica of the workload
    fn modify_manifest_replicas(
        manifest_content: &[u8],
    ) -> Result<Vec<u8>, Box<dyn std::error::Error>> {
        let manifest_str = String::from_utf8_lossy(manifest_content);

        // Try to parse as YAML/JSON and modify replicas field
        if let Ok(mut doc) = serde_yaml::from_str::<serde_yaml::Value>(&manifest_str) {
            // Check for spec.replicas field (Kubernetes-style)
            if let Some(spec) = doc.get_mut("spec") {
                if let Some(spec_map) = spec.as_mapping_mut() {
                    spec_map.insert(
                        serde_yaml::Value::String("replicas".to_string()),
                        serde_yaml::Value::Number(serde_yaml::Number::from(1)),
                    );
                }
            }
            // Check for top-level replicas field
            else if doc.get("replicas").is_some() {
                if let Some(doc_map) = doc.as_mapping_mut() {
                    doc_map.insert(
                        serde_yaml::Value::String("replicas".to_string()),
                        serde_yaml::Value::Number(serde_yaml::Number::from(1)),
                    );
                }
            }

            // Convert back to YAML bytes
            let modified_yaml = serde_yaml::to_string(&doc)?;
            info!("Modified manifest to set replicas=1 for single-node deployment");
            Ok(modified_yaml.into_bytes())
        } else {
            // If parsing fails, return original content unchanged
            warn!("Failed to parse manifest for replica modification, using original");
            Ok(manifest_content.to_vec())
        }
    }

    /// Decode manifest content that may be base64-encoded.
    /// Falls back to treating the string as plain text if decoding fails or produces non-UTF8.
    pub(super) fn decode_manifest_content(manifest_json: &str) -> Vec<u8> {
        match base64::engine::general_purpose::STANDARD.decode(manifest_json) {
            Ok(decoded) => {
                if String::from_utf8(decoded.clone()).is_ok() {
                    debug!("Decoded base64 manifest content ({} bytes)", decoded.len());
                    decoded
                } else {
                    debug!(
                        "Base64 manifest content was not valid UTF-8; using raw manifest string"
                    );
                    manifest_json.as_bytes().to_vec()
                }
            }
            Err(_) => manifest_json.as_bytes().to_vec(),
        }
    }

    /// Select the appropriate runtime engine based on manifest content and annotations
    async fn select_runtime_engine(
        manifest_content: &[u8],
    ) -> Result<String, Box<dyn std::error::Error>> {
        let manifest_str = String::from_utf8_lossy(manifest_content);

        // Try to parse as YAML and look for annotations
        if let Ok(doc) = serde_yaml::from_str::<serde_yaml::Value>(&manifest_str) {
            // Check for runtime engine annotation
            if let Some(metadata) = doc.get("metadata") {
                if let Some(annotations) = metadata.get("annotations") {
                    if let Some(engine) = annotations
                        .get("beemesh.io/runtime-engine")
                        .and_then(|v| v.as_str())
                    {
                        info!("Found runtime engine annotation: {}", engine);
                        return Ok(engine.to_string());
                    }
                }
            }

            // Check manifest type - note preferences, but don't hardcode
            if let Some(kind) = doc.get("kind").and_then(|k| k.as_str()) {
                match kind {
                    "Pod" | "Deployment" | "Service" | "ConfigMap" | "Secret" => {
                        // Kubernetes resources - will prefer Podman below if available
                        debug!("Detected Kubernetes manifest kind: {}", kind);
                    }
                    _ => {}
                }
            }

            // Check for Docker Compose format - note preference, but don't hardcode
            if doc.get("services").is_some() && doc.get("version").is_some() {
                debug!("Detected Docker Compose manifest");
                // Will prefer Docker below if available
            }
        }

        // Get available engines and select the best one
        if let Some(registry) = RUNTIME_REGISTRY.read().await.as_ref() {
            let available = registry.check_available_engines().await;

            if *available.get("podman").unwrap_or(&false) {
                return Ok("podman".to_string());
            }

            if let Some(default_engine) = registry.get_default_engine() {
                warn!(
                    "Preferred Podman runtime unavailable; falling back to default engine '{}'",
                    default_engine.name()
                );
                return Ok(default_engine.name().to_string());
            }
        }

        Err("No suitable runtime engine available".into())
    }

    /// Create deployment configuration from apply request
    fn create_deployment_config(apply_req: &ApplyRequest) -> DeploymentConfig {
        let mut config = DeploymentConfig::default();

        // Set replicas
        config.replicas = apply_req.replicas;

        // Metadata from apply request can be added here if needed
        if !apply_req.operation_id.is_empty() {
            config.env.insert(
                "BEEMESH_OPERATION_ID".to_string(),
                apply_req.operation_id.clone(),
            );
        }

        config
    }

    /// Store the workload id in the machine DHT using a simple key/value record
    fn publish_workload_to_dht(swarm: &mut Swarm<MyBehaviour>, workload_id: &str) {
        let record_key = kad::RecordKey::new(&format!("workload:{}", workload_id));
        let record = kad::Record {
            key: record_key,
            value: workload_id.as_bytes().to_vec(),
            publisher: None,
            expires: None,
        };

        match swarm
            .behaviour_mut()
            .kademlia
            .put_record(record, kad::Quorum::One)
        {
            Ok(query_id) => {
                info!(
                    "DHT: stored workload {} with query_id {:?} as single source of truth",
                    workload_id, query_id
                );
            }
            Err(e) => {
                warn!(
                    "Failed to store workload {} in machine DHT: {:?}",
                    workload_id, e
                );
            }
        }
    }

    /// Enhanced self-apply processing with workload manager
    pub async fn process_enhanced_self_apply_request(
        manifest: &[u8],
        swarm: &mut Swarm<MyBehaviour>,
    ) {
        debug!(
            "Processing enhanced self-apply request (manifest len={})",
            manifest.len()
        );

        match machine::decode_apply_request(manifest) {
            Ok(apply_req) => {
                debug!(
                    "Enhanced self-apply request - operation_id={:?} replicas={}",
                    apply_req.operation_id, apply_req.replicas
                );

                if !apply_req.manifest_json.is_empty() {
                    let manifest_json = apply_req.manifest_json.clone();
                    let owner_pubkey = Vec::new();

                    match process_manifest_deployment(
                        swarm,
                        &apply_req,
                        &manifest_json,
                        &owner_pubkey,
                    )
                    .await
                    {
                        Ok(workload_id) => {
                            info!(
                                "Successfully deployed self-applied workload: {}",
                                workload_id
                            );
                        }
                        Err(e) => {
                            error!("Failed to deploy self-applied workload: {}", e);
                        }
                    }
                } else {
                    warn!("Self-apply request missing manifest JSON");
                }
            }
            Err(e) => {
                error!("Failed to parse self-apply request: {}", e);
            }
        }
    }

    /// Get runtime registry statistics
    pub async fn get_runtime_registry_stats() -> HashMap<String, bool> {
        if let Some(registry) = RUNTIME_REGISTRY.read().await.as_ref() {
            registry.check_available_engines().await
        } else {
            HashMap::new()
        }
    }

    /// List all available runtime engines
    pub async fn list_available_engines() -> Vec<String> {
        if let Some(registry) = RUNTIME_REGISTRY.read().await.as_ref() {
            registry
                .list_engines()
                .iter()
                .map(|s| s.to_string())
                .collect()
        } else {
            Vec::new()
        }
    }

    /// Remove a workload by ID (requires engine name)
    pub async fn remove_workload_by_id(
        workload_id: &str,
        engine_name: &str,
    ) -> Result<(), Box<dyn std::error::Error>> {
        let registry_guard = RUNTIME_REGISTRY.read().await;
        let registry = registry_guard
            .as_ref()
            .ok_or("Runtime registry not initialized")?;

        let engine = registry
            .get_engine(engine_name)
            .ok_or(format!("Runtime engine '{}' not available", engine_name))?;

        engine.remove_workload(workload_id).await?;
        info!(
            "Successfully removed workload: {} from engine: {}",
            workload_id, engine_name
        );
        Ok(())
    }

    /// Remove workloads by manifest ID - searches through all engines and removes matching workloads
    pub async fn remove_workloads_by_manifest_id(
        manifest_id: &str,
    ) -> Result<Vec<String>, Box<dyn std::error::Error>> {
        info!(
            "remove_workloads_by_manifest_id: manifest_id={}",
            manifest_id
        );

        let registry_guard = RUNTIME_REGISTRY.read().await;
        let registry = registry_guard
            .as_ref()
            .ok_or("Runtime registry not initialized")?;

        let mut removed_workloads = Vec::new();
        let mut errors = Vec::new();
        let engine_names = registry.list_engines();

        for engine_name in &engine_names {
            if let Some(engine) = registry.get_engine(engine_name) {
                info!(
                    "Checking engine '{}' for workloads with manifest_id '{}'",
                    engine_name, manifest_id
                );

                // List workloads from this engine
                match engine.list_workloads().await {
                    Ok(workloads) => {
                        // Find workloads that match the manifest_id
                        for workload in workloads {
                            if workload.manifest_id == manifest_id {
                                info!(
                                    "Found matching workload: {} in engine '{}'",
                                    workload.id, engine_name
                                );

                                // Remove the workload
                                match engine.remove_workload(&workload.id).await {
                                    Ok(()) => {
                                        info!(
                                            "Successfully removed workload: {} from engine '{}'",
                                            workload.id, engine_name
                                        );
                                        removed_workloads.push(workload.id);
                                    }
                                    Err(e) => {
                                        error!(
                                            "Failed to remove workload {} from engine '{}': {}",
                                            workload.id, engine_name, e
                                        );
                                        errors.push(format!("{}:{}", engine_name, workload.id));
                                    }
                                }
                            }
                        }
                    }
                    Err(e) => {
                        warn!(
                            "Failed to list workloads from engine '{}': {}",
                            engine_name, e
                        );
                        errors.push(format!("list:{}", engine_name));
                    }
                }
            }
        }

        if errors.is_empty() {
            // Drop the cached owner once the manifest workloads are removed successfully.
            if remove_manifest_owner(manifest_id).await.is_some() {
                info!(
                    "remove_workloads_by_manifest_id: cleared owner mapping for manifest_id={}",
                    manifest_id
                );
            }
        } else {
            warn!(
                "remove_workloads_by_manifest_id: retaining owner mapping for manifest_id={} due to errors {:?}",
                manifest_id, errors
            );
        }

        info!(
            "remove_workloads_by_manifest_id completed: removed {} workloads for manifest_id '{}'",
            removed_workloads.len(),
            manifest_id
        );
        Ok(removed_workloads)
    }

    /// Get logs from a workload (requires engine name)
    pub async fn get_workload_logs_by_id(
        workload_id: &str,
        engine_name: &str,
        tail: Option<usize>,
    ) -> Result<String, Box<dyn std::error::Error>> {
        let registry_guard = RUNTIME_REGISTRY.read().await;
        let registry = registry_guard
            .as_ref()
            .ok_or("Runtime registry not initialized")?;

        let engine = registry
            .get_engine(engine_name)
            .ok_or(format!("Runtime engine '{}' not available", engine_name))?;

        let logs = engine.get_workload_logs(workload_id, tail).await?;
        Ok(logs)
    }

    #[cfg(test)]
    mod tests {
        use super::*;

        #[tokio::test]
        async fn test_runtime_registry_initialization() {
            let result = initialize_podman_manager().await;
            assert!(result.is_ok());

            let stats = get_runtime_registry_stats().await;
            assert!(!stats.is_empty());

            let engines = list_available_engines().await;
            assert!(!engines.is_empty());
            assert!(engines.contains(&"podman".to_string()));
        }

        #[tokio::test]
        async fn test_runtime_engine_selection() {
            // Initialize registry for testing
            let _ = initialize_podman_manager().await;

            // Test Kubernetes manifest
            let k8s_manifest = r#"
    apiVersion: v1
    kind: Pod
    metadata:
      name: test-pod
    spec:
      containers:
      - name: nginx
        image: nginx:latest
    "#;
            let engine = select_runtime_engine(k8s_manifest.as_bytes()).await;
            assert!(engine.is_ok());
            let engine_name = engine.unwrap();
            assert_eq!(engine_name, "podman");

            // Test Docker Compose manifest
            let docker_manifest = r#"
    version: '3.8'
    services:
      web:
        image: nginx:latest
        ports:
          - "80:80"
    "#;
            let engine = select_runtime_engine(docker_manifest.as_bytes()).await;
            assert!(engine.is_ok());
            // Should prefer docker for compose files, but fall back to available engines
        }

        #[test]
        fn test_deployment_config_creation() {
            // This would require creating a mock ApplyRequest
            let config = DeploymentConfig::default();
            assert_eq!(config.replicas, 1);
            assert!(config.env.is_empty());
        }
    }
}

#[cfg(test)]
mod tests {
    use super::*;
    use base64::Engine;

    #[test]
    fn decode_manifest_content_handles_base64_and_plain() {
        let manifest = "apiVersion: v1\nkind: Pod";
        let encoded = base64::engine::general_purpose::STANDARD.encode(manifest);

        let decoded = decode_manifest_content(&encoded);
        assert_eq!(decoded, manifest.as_bytes());

        let plaintext = decode_manifest_content(manifest);
        assert_eq!(plaintext, manifest.as_bytes());
    }

    #[test]
    fn selects_top_unique_winner() {
        let context = BidContext {
            tender_id: "tender-a".to_string(),
            manifest_id: "tender-a".to_string(),
            bids: vec![
                BidEntry {
                    bidder_id: "node1".to_string(),
                    score: 0.9,
                },
                BidEntry {
                    bidder_id: "node2".to_string(),
                    score: 0.8,
                },
                BidEntry {
                    bidder_id: "node2".to_string(),
                    score: 0.95,
                },
            ],
        };

        let winners = select_winners(&context);
        assert_eq!(winners.len(), 1);
        assert_eq!(winners[0].bidder_id, "node2");
    }

    #[test]
    fn selects_single_local_winner_when_highest() {
        let context = BidContext {
            tender_id: "tender-b".to_string(),
            manifest_id: "tender-b".to_string(),
            bids: vec![
                BidEntry {
                    bidder_id: "local".to_string(),
                    score: 0.99,
                },
                BidEntry {
                    bidder_id: "local".to_string(),
                    score: 0.98,
                },
                BidEntry {
                    bidder_id: "remote".to_string(),
                    score: 0.5,
                },
            ],
        };

        let winners = select_winners(&context);
        assert_eq!(winners.len(), 1);
        assert_eq!(winners[0].bidder_id, "local");
    }
}<|MERGE_RESOLUTION|>--- conflicted
+++ resolved
@@ -295,17 +295,10 @@
     async fn handle_bid(&self, message: &gossipsub::Message) {
         match machine::decode_bid(&message.data) {
             Ok(bid) => {
-<<<<<<< HEAD
-                let public_key: PublicKey = match message
-                    .source
-                    .as_ref()
-                    .and_then(peer_id_to_public_key)
-=======
                 let public_key = match message
                     .source
                     .as_ref()
                     .and_then(|peer_id| peer_id_to_public_key(peer_id))
->>>>>>> 396df56a
                 {
                     Some(key) => key,
                     None => {
