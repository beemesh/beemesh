// logging macros are used in submodules; keep root lean
use clap::Parser;
use env_logger::Env;

pub mod api;
pub mod messages;
pub mod network;
pub mod runtimes;
pub mod scheduler;

/// beemesh Host Agent
#[derive(Parser, Debug)]
#[command(author, version, about, long_about = None)]
pub struct Cli {
    /// Host address for REST API
    #[arg(long, default_value = "0.0.0.0")]
    pub rest_api_host: String,

    /// Port for REST API
    #[arg(long, default_value = "3000")]
    pub rest_api_port: u16,

    /// Custom node name (optional)
    #[arg(long)]
    pub node_name: Option<String>,

    /// Override the Podman socket URL used by runtime engines (defaults to CONTAINER_HOST env)
    #[arg(long, env = "CONTAINER_HOST")]
    pub podman_socket: Option<String>,

    /// Use ephemeral signing keys instead of writing to disk
    #[arg(long, default_value_t = false)]
    pub signing_ephemeral: bool,

    /// Use ephemeral KEM keys instead of writing to disk
    #[arg(long, default_value_t = false)]
    pub kem_ephemeral: bool,

    /// Enable fully ephemeral key handling for all keypair operations
    #[arg(long, default_value_t = false)]
    pub ephemeral_keys: bool,

    /// Bootstrap peer addresses for explicit peer discovery (can be specified multiple times)
    #[arg(long)]
    pub bootstrap_peer: Vec<String>,

    /// Port for libp2p UDP/QUIC transport (default: 0 for auto-assignment)
    #[arg(long, default_value = "0")]
    pub libp2p_quic_port: u16,

    /// Host address for libp2p listeners (IPv4 or IPv6 literal, default: 0.0.0.0)
    #[arg(long, default_value = "0.0.0.0")]
    pub libp2p_host: String,
}

/// Type alias for daemon configuration to decouple test terminology from CLI parsing.
pub type DaemonConfig = Cli;

impl Default for Cli {
    fn default() -> Self {
        Self {
            rest_api_host: "127.0.0.1".to_string(),
            rest_api_port: 3000,
            node_name: None,
            podman_socket: None,
            signing_ephemeral: false,
            kem_ephemeral: false,
            ephemeral_keys: false,
            bootstrap_peer: Vec::new(),
            libp2p_quic_port: 0,
            libp2p_host: "0.0.0.0".to_string(),
        }
    }
}

fn resolve_and_configure_podman_socket(
    cli_socket: Option<String>,
) -> anyhow::Result<Option<String>> {
    let podman_socket = cli_socket
        .filter(|value| !value.trim().is_empty())
        .or_else(runtimes::podman::PodmanEngine::detect_podman_socket);

    let Some(podman_socket) = podman_socket else {
        log::warn!(
            "Podman socket not detected; runtime-backed apply will be disabled. Provide --podman-socket or set CONTAINER_HOST to enable."
        );
        // Explicitly clear any overrides so the Podman runtime stays disabled.
        runtimes::configure_podman_runtime(None);
        return Ok(None);
    };

    let normalized = runtimes::podman::PodmanEngine::normalize_socket(&podman_socket);
    // SAFETY: Setting process environment variables at startup is required so all runtime
    // consumers (including child processes) consistently use the configured Podman socket.
    unsafe {
        std::env::set_var("CONTAINER_HOST", &normalized);
    }

    runtimes::configure_podman_runtime(Some(normalized.clone()));

    Ok(Some(normalized))
}

/// Start the machineplane runtime using the provided CLI configuration.
/// Returns a Vec of JoinHandles for spawned background tasks (libp2p, servers, etc.).
pub async fn start_machineplane(
    cli: DaemonConfig,
) -> anyhow::Result<Vec<tokio::task::JoinHandle<()>>> {
    // initialize logger but don't panic if already initialized
<<<<<<< HEAD
    // Default to warn-level logging to avoid noisy output; the PeerId log below is emitted at
    // warn so it still shows up with the default filter.
    let _ = env_logger::Builder::from_env(Env::default().default_filter_or("warn")).try_init();
=======
    // Default to info-level logging so the local PeerId and other startup messages are visible
    // without requiring RUST_LOG to be set explicitly.
    let _ = env_logger::Builder::from_env(Env::default().default_filter_or("info")).try_init();
>>>>>>> cde7d9f1

    let podman_socket = resolve_and_configure_podman_socket(cli.podman_socket.clone())?;
    if let Some(socket) = &podman_socket {
        log::info!("Using Podman socket: {}", socket);
    }

    // Generate an ephemeral libp2p keypair for this run. Machineplane intentionally
    // treats peer identities as transient and does not persist them between restarts.
    let keypair = libp2p::identity::Keypair::generate_ed25519();

    // Compute and surface the local peer identity immediately so operators can see it
    // even if the network stack has not fully started yet.
    let local_peer_id = keypair.public().to_peer_id();
<<<<<<< HEAD
    log::warn!("Local PeerId: {}", local_peer_id);
=======
    log::info!("Local PeerId: {}", local_peer_id);
>>>>>>> cde7d9f1

    // Store keypair bytes for network module
    let keypair_bytes = keypair.to_protobuf_encoding()?;
    let public_bytes = local_peer_id.to_bytes();
    network::set_node_keypair(Some((public_bytes.clone(), keypair_bytes.clone())));

    let (mut swarm, topic, peer_rx, peer_tx) =
        network::setup_libp2p_node(cli.libp2p_quic_port, &cli.libp2p_host)?;

    // If bootstrap peers are provided, dial them explicitly (for in-process tests)
    for addr in &cli.bootstrap_peer {
        match addr.parse::<libp2p::multiaddr::Multiaddr>() {
            Ok(ma) => match swarm.dial(ma) {
                Ok(_) => log::debug!("Dialing bootstrap peer: {}", addr),
                Err(e) => log::warn!("Failed to dial bootstrap peer {}: {}", addr, e),
            },
            Err(e) => log::warn!("Invalid bootstrap peer address {}: {}", addr, e),
        }
    }

    // control channel for libp2p (from REST handlers to libp2p task)
    let (control_tx, control_rx) =
        tokio::sync::mpsc::unbounded_channel::<network::control::Libp2pControl>();

    // Set the global control sender for distributed operations
    network::set_control_sender(control_tx.clone());

    // Keep the sender side alive by moving one clone into the libp2p task.
    // If we don't keep a sender alive outside this function, the receiver will see
    // 'None' and the libp2p loop will exit immediately when there are no API servers.
    let control_tx_for_libp2p = control_tx.clone();
    let libp2p_handle = tokio::spawn(async move {
        // hold on to the sender for the lifetime of this task
        let _keeper = control_tx_for_libp2p;
        if let Err(e) = network::start_libp2p_node(swarm, topic, peer_tx, control_rx).await {
            log::error!("libp2p node error: {}", e);
        }
    });

    // Initialize runtime registry and provider manager for manifest deployment
    log::info!("Initializing runtime registry and provider manager...");
    if let Err(e) = scheduler::initialize_podman_manager().await {
        log::warn!(
            "Failed to initialize runtime registry: {}. Will use legacy deployment only.",
            e
        );
    } else {
        log::info!("Runtime registry and provider manager initialized successfully");
    }

    let mut handles = Vec::new();

    let app = api::build_router(peer_rx, control_tx.clone());

    // Public TCP server
    let bind_addr = format!("{}:{}", cli.rest_api_host, cli.rest_api_port);
    let listener = tokio::net::TcpListener::bind(&bind_addr).await?;
    log::info!("rest api listening on {}", listener.local_addr().unwrap());
    handles.push(tokio::spawn(async move {
        if let Err(e) = axum::serve(listener, app.clone().into_make_service()).await {
            log::error!("axum server error: {}", e);
        }
    }));

    // Prepend libp2p handle so caller can decide how to await
    let mut all = vec![libp2p_handle];
    all.extend(handles);
    Ok(all)
}

#[cfg(test)]
mod tests {
    use super::resolve_and_configure_podman_socket;
    use serial_test::serial;

    fn restore_env_var(key: &str, value: Option<String>) {
        // SAFETY: Tests reset the environment for isolation within a single-threaded context.
        unsafe {
            if let Some(original) = value {
                std::env::set_var(key, original);
            } else {
                std::env::remove_var(key);
            }
        }
    }

    #[test]
    #[serial]
    fn configure_socket_normalizes_and_exports_env() {
        let original_container = std::env::var("CONTAINER_HOST").ok();

        let normalized =
            resolve_and_configure_podman_socket(Some("/tmp/test-podman.sock".to_string()))
                .unwrap()
                .unwrap();

        assert_eq!(normalized, "unix:///tmp/test-podman.sock");
        assert_eq!(
            std::env::var("CONTAINER_HOST").unwrap(),
            "unix:///tmp/test-podman.sock"
        );

        crate::runtimes::configure_podman_runtime(None);
        restore_env_var("CONTAINER_HOST", original_container);
    }

    #[test]
    #[serial]
    fn podman_socket_absence_is_non_fatal() {
        let original_container = std::env::var("CONTAINER_HOST").ok();

        // Ensure no environment socket is provided
        unsafe {
            std::env::remove_var("CONTAINER_HOST");
        }

        let detected = resolve_and_configure_podman_socket(None).unwrap();
        assert!(detected.is_none());

        // Cleanup
        restore_env_var("CONTAINER_HOST", original_container);
    }
}<|MERGE_RESOLUTION|>--- conflicted
+++ resolved
@@ -107,15 +107,9 @@
     cli: DaemonConfig,
 ) -> anyhow::Result<Vec<tokio::task::JoinHandle<()>>> {
     // initialize logger but don't panic if already initialized
-<<<<<<< HEAD
-    // Default to warn-level logging to avoid noisy output; the PeerId log below is emitted at
-    // warn so it still shows up with the default filter.
-    let _ = env_logger::Builder::from_env(Env::default().default_filter_or("warn")).try_init();
-=======
     // Default to info-level logging so the local PeerId and other startup messages are visible
     // without requiring RUST_LOG to be set explicitly.
     let _ = env_logger::Builder::from_env(Env::default().default_filter_or("info")).try_init();
->>>>>>> cde7d9f1
 
     let podman_socket = resolve_and_configure_podman_socket(cli.podman_socket.clone())?;
     if let Some(socket) = &podman_socket {
@@ -129,11 +123,7 @@
     // Compute and surface the local peer identity immediately so operators can see it
     // even if the network stack has not fully started yet.
     let local_peer_id = keypair.public().to_peer_id();
-<<<<<<< HEAD
-    log::warn!("Local PeerId: {}", local_peer_id);
-=======
     log::info!("Local PeerId: {}", local_peer_id);
->>>>>>> cde7d9f1
 
     // Store keypair bytes for network module
     let keypair_bytes = keypair.to_protobuf_encoding()?;
