// logging macros are used in submodules; keep root lean
use clap::Parser;
use env_logger::Env;
use std::io::Write;
use std::str::FromStr;

use libp2p::{Multiaddr, multiaddr::Protocol};

pub mod api;
pub mod capacity;
pub mod messages;
pub mod network;
pub mod runtimes;
pub mod scheduler;

/// beemesh Host Agent
#[derive(Parser, Debug)]
#[command(author, version, about, long_about = None)]
pub struct Cli {
    /// Store keypair in memory only (ephemeral node)
    #[arg(long, default_value_t = false)]
    pub ephemeral: bool,
    /// Host address for REST API
    #[arg(long, default_value = "0.0.0.0")]
    pub rest_api_host: String,

    /// Port for REST API
    #[arg(long, default_value = "3000")]
    pub rest_api_port: u16,

<<<<<<< HEAD
=======
    /// Disable REST API server
    #[arg(long, default_value_t = false)]
    pub disable_rest_api: bool,

    /// Disable participation in scheduling (no capacity replies)
    #[arg(long, default_value_t = false)]
    pub disable_scheduling: bool,

>>>>>>> 361baa8e
    /// Custom node name (optional)
    #[arg(long)]
    pub node_name: Option<String>,

    /// Force the workload manager to use the mock runtime registry (testing only)
    #[arg(long, default_value_t = false)]
    pub mock_only_runtime: bool,

    /// Override the Podman socket URL used by runtime engines (defaults to PODMAN_HOST env)
    #[arg(long, env = "PODMAN_HOST")]
    pub podman_socket: Option<String>,

    /// Use ephemeral signing keys instead of writing to disk
    #[arg(long, default_value_t = false)]
    pub signing_ephemeral: bool,

    /// Use ephemeral KEM keys instead of writing to disk
    #[arg(long, default_value_t = false)]
    pub kem_ephemeral: bool,

    /// Enable fully ephemeral key handling for all keypair operations
    #[arg(long, default_value_t = false)]
    pub ephemeral_keys: bool,

    /// Directory to store machineplane keypair (default: /etc/beemesh/machineplane)
    #[arg(long, default_value = "/etc/beemesh/machineplane")]
    pub key_dir: String,

    /// Bootstrap peer addresses for explicit peer discovery (can be specified multiple times)
    #[arg(long)]
    pub bootstrap_peer: Vec<String>,

    /// Port for libp2p UDP/QUIC transport (default: 0 for auto-assignment)
    #[arg(long, default_value = "0")]
    pub libp2p_quic_port: u16,

    /// Host address for libp2p listeners (IPv4 or IPv6 literal, default: 0.0.0.0)
    #[arg(long, default_value = "0.0.0.0")]
    pub libp2p_host: String,
}

impl Default for Cli {
    fn default() -> Self {
        Self {
            ephemeral: false,
            rest_api_host: "127.0.0.1".to_string(),
            rest_api_port: 3000,
<<<<<<< HEAD
=======
            disable_rest_api: false,
            disable_scheduling: false,
>>>>>>> 361baa8e
            node_name: None,
            mock_only_runtime: false,
            podman_socket: None,
            signing_ephemeral: false,
            kem_ephemeral: false,
            ephemeral_keys: false,
            key_dir: "/etc/beemesh/machineplane".to_string(),
            bootstrap_peer: Vec::new(),
            libp2p_quic_port: 0,
            libp2p_host: "0.0.0.0".to_string(),
        }
    }
}

const DEFAULT_BOOTSTRAP_ENV: &str = "BEE_DEFAULT_BOOTSTRAP_PEERS";

fn parse_env_bootstrap_peers() -> Vec<String> {
    let raw = match std::env::var(DEFAULT_BOOTSTRAP_ENV) {
        Ok(val) if !val.trim().is_empty() => val,
        _ => return Vec::new(),
    };

    raw.split(',')
        .map(str::trim)
        .filter(|addr| !addr.is_empty())
        .filter_map(|addr| match validate_bootstrap_multiaddr(addr) {
            Ok(_) => Some(addr.to_string()),
            Err(err) => {
                log::warn!(
                    "Skipping invalid bootstrap peer from {} ({}): {}",
                    DEFAULT_BOOTSTRAP_ENV,
                    addr,
                    err
                );
                None
            }
        })
        .collect()
}

fn validate_bootstrap_multiaddr(addr: &str) -> anyhow::Result<()> {
    let multiaddr: Multiaddr = addr.parse()?;
    if multiaddr
        .iter()
        .any(|protocol| matches!(protocol, Protocol::P2p(_)))
    {
        Ok(())
    } else {
        Err(anyhow::anyhow!("missing /p2p/ component"))
    }
}

/// Start the machineplane runtime using the provided CLI configuration.
/// Returns a Vec of JoinHandles for spawned background tasks (libp2p, servers, etc.).
pub async fn start_machine(mut cli: Cli) -> anyhow::Result<Vec<tokio::task::JoinHandle<()>>> {
    // initialize logger but don't panic if already initialized
    let _ = env_logger::Builder::from_env(Env::default().default_filter_or("warn")).try_init();

    if cli.bootstrap_peer.is_empty() {
        let env_peers = parse_env_bootstrap_peers();
        if !env_peers.is_empty() {
            log::info!(
                "No bootstrap peers provided; using {} peers from {}",
                env_peers.len(),
                DEFAULT_BOOTSTRAP_ENV
            );
            cli.bootstrap_peer = env_peers;
        } else {
            let mut defaults = Vec::new();
            for (peer_id, addr) in messages::constants::DEFAULT_BOOTSTRAP_PEERS {
                match libp2p::PeerId::from_str(peer_id) {
                    Ok(pid) => {
                        let peer_addr = format!("{}/p2p/{}", addr, pid);
                        if let Err(err) = validate_bootstrap_multiaddr(&peer_addr) {
                            log::warn!(
                                "Skipping invalid default bootstrap peer {} at {}: {}",
                                peer_id,
                                addr,
                                err
                            );
                        } else {
                            defaults.push(peer_addr);
                        }
                    }
                    Err(_) => log::warn!(
                        "Skipping invalid default bootstrap peer id {} at {}",
                        peer_id,
                        addr
                    ),
                }
            }

            if defaults.is_empty() {
                log::info!("No bootstrap peers provided and no valid defaults available");
            } else {
                log::info!("No bootstrap peers provided; using built-in defaults");
                cli.bootstrap_peer = defaults;
            }
        }
    }

    runtimes::configure_podman_runtime(cli.podman_socket.clone());

    // Load or generate libp2p keypair
    let keypair = if cli.ephemeral {
        log::info!("Using ephemeral keypair (not persisted to disk)");
        libp2p::identity::Keypair::generate_ed25519()
    } else {
        // Store keypair in configured key_dir (default /etc/beemesh/machineplane)
        use std::fs::OpenOptions;
        use std::os::unix::fs::{OpenOptionsExt, PermissionsExt};

        let mut key_path = std::path::PathBuf::from(&cli.key_dir);

        // Helper to create directory with secure permissions
        let ensure_dir = |p: &std::path::Path| -> std::io::Result<()> {
            if !p.exists() {
                std::fs::create_dir_all(p)?;
            }
            let perms = std::fs::Permissions::from_mode(0o700);
            std::fs::set_permissions(p, perms)?;
            Ok(())
        };

        // Try to create key directory, fall back to $HOME/.beemesh on failure
        if let Err(e) = ensure_dir(&key_path) {
            log::warn!(
                "could not create/set permissions for {}: {}. Falling back to $HOME/.beemesh",
                key_path.display(),
                e
            );
            if let Some(home) = dirs::home_dir() {
                key_path = home.join(".beemesh");
                ensure_dir(&key_path)?;
            } else {
                return Err(anyhow::anyhow!("failed to determine home dir: {}", e));
            }
        }

        let keypair_path = key_path.join("libp2p_keypair.bin");

        // Load existing keypair or generate new one
        if keypair_path.exists() {
            log::info!("Loading keypair from {}", keypair_path.display());
            let bytes = std::fs::read(&keypair_path)?;
            libp2p::identity::Keypair::from_protobuf_encoding(&bytes)?
        } else {
            log::info!(
                "Generating new keypair and saving to {}",
                keypair_path.display()
            );
            let keypair = libp2p::identity::Keypair::generate_ed25519();
            let bytes = keypair.to_protobuf_encoding()?;

            // Write with secure permissions
            let mut opts = OpenOptions::new();
            opts.write(true).create(true).truncate(true).mode(0o600);
            let mut file = opts.open(&keypair_path)?;
            file.write_all(&bytes)?;

            keypair
        }
    };

    // Store keypair bytes for network module
    let keypair_bytes = keypair.to_protobuf_encoding()?;
    let public_bytes = keypair.public().to_peer_id().to_bytes();
    network::set_node_keypair(Some((public_bytes.clone(), keypair_bytes.clone())));

    let (mut swarm, topic, peer_rx, peer_tx) =
        network::setup_libp2p_node(cli.libp2p_quic_port, &cli.libp2p_host)?;

    // If bootstrap peers are provided, dial them explicitly (for in-process tests)
    for addr in &cli.bootstrap_peer {
        match addr.parse::<libp2p::multiaddr::Multiaddr>() {
            Ok(ma) => match swarm.dial(ma) {
                Ok(_) => log::debug!("Dialing bootstrap peer: {}", addr),
                Err(e) => log::warn!("Failed to dial bootstrap peer {}: {}", addr, e),
            },
            Err(e) => log::warn!("Invalid bootstrap peer address {}: {}", addr, e),
        }
    }

    // control channel for libp2p (from REST handlers to libp2p task)
    let (control_tx, control_rx) =
        tokio::sync::mpsc::unbounded_channel::<network::control::Libp2pControl>();

    // Set the global control sender for distributed operations
    network::set_control_sender(control_tx.clone());

    // Keep the sender side alive by moving one clone into the libp2p task.
    // If we don't keep a sender alive outside this function, the receiver will see
    // 'None' and the libp2p loop will exit immediately when there are no API servers.
    let control_tx_for_libp2p = control_tx.clone();
    let libp2p_handle = tokio::spawn(async move {
        // hold on to the sender for the lifetime of this task
        let _keeper = control_tx_for_libp2p;
        if let Err(e) = network::start_libp2p_node(swarm, topic, peer_tx, control_rx).await {
            log::error!("libp2p node error: {}", e);
        }
    });

    // Initialize runtime registry and provider manager for manifest deployment
    log::info!("Initializing runtime registry and provider manager...");
    if let Err(e) =
        scheduler::initialize_podman_manager(cli.mock_only_runtime, cli.mock_only_runtime).await
    {
        log::warn!(
            "Failed to initialize runtime registry: {}. Will use legacy deployment only.",
            e
        );
    } else {
        log::info!("Runtime registry and provider manager initialized successfully");
    }

    let mut handles = Vec::new();

<<<<<<< HEAD
    let app = api::build_router(peer_rx, control_tx.clone());

    // Public TCP server
    let bind_addr = format!("{}:{}", cli.rest_api_host, cli.rest_api_port);
    let listener = tokio::net::TcpListener::bind(&bind_addr).await?;
    log::info!("rest api listening on {}", listener.local_addr().unwrap());
    handles.push(tokio::spawn(async move {
        if let Err(e) = axum::serve(listener, app.clone().into_make_service()).await {
            log::error!("axum server error: {}", e);
        }
    }));

    // host api server - for gateway to host accesss
    if let Some(socket_path) = cli.api_socket.clone() {
        // Ensure parent directory exists for the UDS socket. If we cannot create it,
        // log and skip starting the host API rather than causing the whole process to exit.
        let socket = socket_path.clone();
        let mut start_uds = true;
        if let Some(parent) = std::path::Path::new(&socket).parent() {
            if !parent.exists() {
                match std::fs::create_dir_all(parent) {
                    Ok(_) => {
                        // set permissive dir perms if possible
                        #[cfg(unix)]
                        {
                            use std::os::unix::fs::PermissionsExt;
                            let _ = std::fs::set_permissions(
                                parent,
                                std::fs::Permissions::from_mode(0o755),
                            );
                        }
                    }
                    Err(e) => {
                        log::warn!(
                            "could not create parent dir for UDS {}: {}. Skipping host API.",
                            parent.display(),
                            e
                        );
                        start_uds = false;
                    }
                }
            }
        }

        if start_uds {
            // remove stale socket file if present
            let _ = std::fs::remove_file(&socket);
            let app2 = axum::Router::new(); // Empty UDS API (hostapi removed)
            let socket_clone = socket.clone();
            handles.push(tokio::spawn(async move {
                // bind a unix domain socket and serve the axum app on it
                match tokio::net::UnixListener::bind(&socket_clone) {
                    Ok(listener) => {
                        if let Err(e) = axum::serve(listener, app2.into_make_service()).await {
                            log::error!("axum UDS server error: {}", e);
                        }
                    }
                    Err(e) => log::error!("failed to bind UDS {}: {}", socket_clone, e),
                }
            }));
        }
    }

=======
    // rest api server
    if !cli.disable_rest_api {
        let app = api::build_router(peer_rx, control_tx.clone(), scheduling_enabled);

        // Public TCP server
        let bind_addr = format!("{}:{}", cli.rest_api_host, cli.rest_api_port);
        let listener = tokio::net::TcpListener::bind(&bind_addr).await?;
        log::info!("rest api listening on {}", listener.local_addr().unwrap());
        handles.push(tokio::spawn(async move {
            if let Err(e) = axum::serve(listener, app.clone().into_make_service()).await {
                log::error!("axum server error: {}", e);
            }
        }));
    } else {
        log::info!("REST API disabled");
    }

>>>>>>> 361baa8e
    // Prepend libp2p handle so caller can decide how to await
    let mut all = vec![libp2p_handle];
    all.extend(handles);
    Ok(all)
}<|MERGE_RESOLUTION|>--- conflicted
+++ resolved
@@ -28,17 +28,6 @@
     #[arg(long, default_value = "3000")]
     pub rest_api_port: u16,
 
-<<<<<<< HEAD
-=======
-    /// Disable REST API server
-    #[arg(long, default_value_t = false)]
-    pub disable_rest_api: bool,
-
-    /// Disable participation in scheduling (no capacity replies)
-    #[arg(long, default_value_t = false)]
-    pub disable_scheduling: bool,
-
->>>>>>> 361baa8e
     /// Custom node name (optional)
     #[arg(long)]
     pub node_name: Option<String>,
@@ -86,11 +75,6 @@
             ephemeral: false,
             rest_api_host: "127.0.0.1".to_string(),
             rest_api_port: 3000,
-<<<<<<< HEAD
-=======
-            disable_rest_api: false,
-            disable_scheduling: false,
->>>>>>> 361baa8e
             node_name: None,
             mock_only_runtime: false,
             podman_socket: None,
@@ -308,7 +292,6 @@
 
     let mut handles = Vec::new();
 
-<<<<<<< HEAD
     let app = api::build_router(peer_rx, control_tx.clone());
 
     // Public TCP server
@@ -372,25 +355,6 @@
         }
     }
 
-=======
-    // rest api server
-    if !cli.disable_rest_api {
-        let app = api::build_router(peer_rx, control_tx.clone(), scheduling_enabled);
-
-        // Public TCP server
-        let bind_addr = format!("{}:{}", cli.rest_api_host, cli.rest_api_port);
-        let listener = tokio::net::TcpListener::bind(&bind_addr).await?;
-        log::info!("rest api listening on {}", listener.local_addr().unwrap());
-        handles.push(tokio::spawn(async move {
-            if let Err(e) = axum::serve(listener, app.clone().into_make_service()).await {
-                log::error!("axum server error: {}", e);
-            }
-        }));
-    } else {
-        log::info!("REST API disabled");
-    }
-
->>>>>>> 361baa8e
     // Prepend libp2p handle so caller can decide how to await
     let mut all = vec![libp2p_handle];
     all.extend(handles);
